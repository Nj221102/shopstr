import "tailwindcss/tailwind.css";
import type { AppProps } from "next/app";
import "../styles/globals.css";
import Navbar from "./components/navbar";
import { useState, useEffect } from "react";
import { useRouter } from "next/router";
import { SimplePool } from "nostr-tools";
import {
  ProfileMapContext,
  ProfileContextInterface,
  ProductContext,
  ProductContextInterface,
} from "./context";
import {
  decryptNpub,
  NostrEvent,
} from "./components/utility/nostr-helper-functions";
import { NextUIProvider } from "@nextui-org/react";
import { ThemeProvider as NextThemesProvider } from "next-themes";

function App({ Component, pageProps }: AppProps) {
  const router = useRouter();
  const isSignInPage = router.pathname === "/sign-in";
  const isKeyPage = router.pathname === "/keys";
  const [relays, setRelays] = useState([]);
  const [profileMap, setProfileMap] = useState(new Map());
  const [pubkeyProfilesToFetch, setPubkeyProfilesToFetch] = useState<
    Set<string>
  >(new Set());
  const [productContext, setProductContext] = useState<ProductContextInterface>(
    {
      productEvents: [],
      isLoading: true,
    },
  );
  const [profileContext, setProfileContext] = useState<ProfileContextInterface>(
    {
      profileData: new Map(),
      addPubkeyToFetch: (pubkeys: [string]) => {
        setPubkeyProfilesToFetch((pubkeyProfilesToFetch) => {
          let newPubkeyProfilesToFetch = new Set(pubkeyProfilesToFetch);
          pubkeys.forEach((pubkey) => {
            newPubkeyProfilesToFetch.add(pubkey);
          });
          return newPubkeyProfilesToFetch;
        });
      },
    },
  );

  useEffect(() => {
    // Perform localStorage action
    if (window !== undefined) {
      if (localStorage.getItem("relays") !== null) {
        setRelays(JSON.parse(localStorage.getItem("relays") as string));
      } else {
        localStorage.setItem(
          "relays",
<<<<<<< HEAD
          JSON.stringify([
            "wss://relay.damus.io",
            "wss://nos.lol",
            ,
            "wss://nostr.mutinywallet.com",
          ]),
=======
          JSON.stringify(["wss://relay.damus.io", "wss://nos.lol", "wss://nostr.mutinywallet.com"]),
>>>>>>> 27786f71
        );
        setRelays(JSON.parse(localStorage.getItem("relays") as string));
      }
      setPubkeyProfilesToFetch(
        new Set(
          typeof localStorage.getItem("npub") == "string"
            ? [decryptNpub(localStorage.getItem("npub") as string)]
            : [],
        ) as Set<string>,
      ); // fetches your profile if you are logged in
    }
  }, []);

  /** FETCH ALL PRODUCTS **/
  useEffect(() => {
    const pool = new SimplePool();
    let subParams: { kinds: number[]; authors?: string[] } = {
      kinds: [30402],
    };

    let productArray: NostrEvent[] = [];

    let h = pool.subscribeMany(relays, [subParams], {
      onevent(event) {
        setProductContext((productContext) => {
          productArray.push(event);
          setPubkeyProfilesToFetch((pubkeyProfilesToFetch) => {
            let newPubkeyProfilesToFetch = new Set(pubkeyProfilesToFetch);
            newPubkeyProfilesToFetch.add(event.pubkey);
            return newPubkeyProfilesToFetch;
          });
          return {
            productEvents: productArray,
            isLoading: productContext.isLoading,
          };
        });
      },
      oneose() {
        setProductContext((productContext) => {
          return {
            productEvents: productContext.productEvents,
            isLoading: false,
          };
        });
        h.close();
      },
    });
  }, [relays]);

  /** FETCH ALL PROFILES AFTER FETCH PRODUCTS DONE AND FOR EVERY NEW PRODUCT EVENT **/
  useEffect(() => {
    if (productContext.isLoading) return;
    const pool = new SimplePool();
    let profileSubParams: { kinds: number[]; authors?: string[] } = {
      kinds: [0],
      authors: Array.from(pubkeyProfilesToFetch),
    };

    let h = pool.subscribeMany(relays, [profileSubParams], {
      onevent(event) {
        setProfileMap((profileMap) => {
          if (
            profileMap.has(event.pubkey) &&
            profileMap.get(event.pubkey).created_at > event.created_at
          ) {
            // if profile already exists and is newer than the one we just fetched, don't update
            return profileMap;
          }
          let newProfileMap = new Map(profileMap);
          newProfileMap.set(event.pubkey, {
            pubkey: event.pubkey,
            created_at: event.created_at,
            content: JSON.parse(event.content),
          });
          return newProfileMap;
        });
      },
      oneose() {
        h.close();
      },
    });
  }, [pubkeyProfilesToFetch, productContext.isLoading, relays]);

  /** UPON PROFILEMAP UPDATE, SET PROFILE CONTEXT **/
  useEffect(() => {
    setProfileContext((profileContext) => {
      return {
        profileData: profileMap,
        addPubkeyToFetch: profileContext.addPubkeyToFetch,
      };
    });
  }, [profileMap]);

  return (
    <ProfileMapContext.Provider value={profileContext}>
      <ProductContext.Provider value={productContext}>
        <NextUIProvider>
          <NextThemesProvider
            attribute="class"
            forcedTheme={Component.theme || undefined}
          >
            <div className="h-[100vh] bg-light-bg dark:bg-dark-bg">
              {isSignInPage || isKeyPage ? null : <Navbar />}
              <div className="h-20">
                {/*spacer div needed so pages can account for navbar height*/}
              </div>
              <Component {...pageProps} />
            </div>
          </NextThemesProvider>
        </NextUIProvider>
      </ProductContext.Provider>
    </ProfileMapContext.Provider>
  );
}

export default App;<|MERGE_RESOLUTION|>--- conflicted
+++ resolved
@@ -56,16 +56,7 @@
       } else {
         localStorage.setItem(
           "relays",
-<<<<<<< HEAD
-          JSON.stringify([
-            "wss://relay.damus.io",
-            "wss://nos.lol",
-            ,
-            "wss://nostr.mutinywallet.com",
-          ]),
-=======
           JSON.stringify(["wss://relay.damus.io", "wss://nos.lol", "wss://nostr.mutinywallet.com"]),
->>>>>>> 27786f71
         );
         setRelays(JSON.parse(localStorage.getItem("relays") as string));
       }

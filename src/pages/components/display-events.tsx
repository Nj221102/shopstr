--- conflicted
+++ resolved
@@ -172,11 +172,8 @@
               </span>
             </div>
             <div className="mt-2 text-gray-800 text-sm md:text-base whitespace-pre-wrap break-words">
-<<<<<<< HEAD
-              {/* {
-=======
+              {/*
               {
->>>>>>> b4b1e7ea
                 event.kind == 30018 ? (
                   <DisplayProduct content={JSON.parse(event.content)} eventId={event.id} pubkey={event.pubkey} />
                 ) : (
